--- conflicted
+++ resolved
@@ -1,20 +1,7 @@
 #ifndef LINMATH_H
 #define LINMATH_H
 
-#if __STDC_VERSION__ < 199901L
-# ifndef inline
-#  if defined(_MSC_VER)
-#   define inline __inline
-#  elif defined(__GNUC__)
-#   define inline __inline__
-#  else
-#   define inline
-#  endif
-# endif
-#endif
-
 #include <math.h>
-#include <string.h>
 
 #ifdef LINMATH_NO_INLINE
 #define LINMATH_H_FUNC static
@@ -24,41 +11,25 @@
 
 #define LINMATH_H_DEFINE_VEC(n) \
 typedef float vec##n[n]; \
-<<<<<<< HEAD
-static inline void vec##n##_add(vec##n r, vec##n a, vec##n b) \
-=======
 LINMATH_H_FUNC void vec##n##_add(vec##n r, vec##n const a, vec##n const b) \
->>>>>>> a9b5d0a5
 { \
 	int i; \
 	for(i=0; i<n; ++i) \
 		r[i] = a[i] + b[i]; \
 } \
-<<<<<<< HEAD
-static inline void vec##n##_sub(vec##n r, vec##n a, vec##n b) \
-=======
 LINMATH_H_FUNC void vec##n##_sub(vec##n r, vec##n const a, vec##n const b) \
->>>>>>> a9b5d0a5
 { \
 	int i; \
 	for(i=0; i<n; ++i) \
 		r[i] = a[i] - b[i]; \
 } \
-<<<<<<< HEAD
-static inline void vec##n##_scale(vec##n r, vec##n v, float s) \
-=======
 LINMATH_H_FUNC void vec##n##_scale(vec##n r, vec##n const v, float const s) \
->>>>>>> a9b5d0a5
 { \
 	int i; \
 	for(i=0; i<n; ++i) \
 		r[i] = v[i] * s; \
 } \
-<<<<<<< HEAD
-static inline float vec##n##_mul_inner(vec##n a, vec##n b) \
-=======
 LINMATH_H_FUNC float vec##n##_mul_inner(vec##n const a, vec##n const b) \
->>>>>>> a9b5d0a5
 { \
 	float p = 0.; \
 	int i; \
@@ -66,16 +37,6 @@
 		p += b[i]*a[i]; \
 	return p; \
 } \
-<<<<<<< HEAD
-static inline float vec##n##_len(vec##n v) \
-{ \
-	return sqrtf(vec##n##_mul_inner(v,v)); \
-} \
-static inline void vec##n##_norm(vec##n r, vec##n v) \
-{ \
-	float k = 1.0 / vec##n##_len(v); \
-	vec##n##_scale(r, v, k); \
-=======
 LINMATH_H_FUNC float vec##n##_len(vec##n const v) \
 { \
 	return sqrtf(vec##n##_mul_inner(v,v)); \
@@ -96,22 +57,12 @@
 	int i; \
 	for(i=0; i<n; ++i) \
 		r[i] = a[i]>b[i] ? a[i] : b[i]; \
->>>>>>> a9b5d0a5
-}
-
-LINMATH_H_DEFINE_VEC(2);
-LINMATH_H_DEFINE_VEC(3);
-LINMATH_H_DEFINE_VEC(4);
-
-<<<<<<< HEAD
-static inline void vec3_mul_cross(vec3 r, vec3 a, vec3 b)
-{
-	vec3 c;
-	c[0] = a[1]*b[2] - a[2]*b[1];
-	c[1] = a[2]*b[0] - a[0]*b[2];
-	c[2] = a[0]*b[1] - a[1]*b[0];
-	memcpy(r, c, sizeof(c));
-=======
+}
+
+LINMATH_H_DEFINE_VEC(2)
+LINMATH_H_DEFINE_VEC(3)
+LINMATH_H_DEFINE_VEC(4)
+
 LINMATH_H_FUNC void vec3_mul_cross(vec3 r, vec3 const a, vec3 const b)
 {
 	r[0] = a[1]*b[2] - a[2]*b[1];
@@ -125,19 +76,10 @@
 	int i;
 	for(i=0;i<3;++i)
 		r[i] = v[i] - p*n[i];
->>>>>>> a9b5d0a5
 }
 
 LINMATH_H_FUNC void vec4_mul_cross(vec4 r, vec4 a, vec4 b)
 {
-<<<<<<< HEAD
-	vec4 c;
-	c[0] = a[1]*b[2] - a[2]*b[1];
-	c[1] = a[2]*b[0] - a[0]*b[2];
-	c[2] = a[0]*b[1] - a[1]*b[0];
-	c[3] = 1.;
-	memcpy(r, c, sizeof(c));
-=======
 	r[0] = a[1]*b[2] - a[2]*b[1];
 	r[1] = a[2]*b[0] - a[0]*b[2];
 	r[2] = a[0]*b[1] - a[1]*b[0];
@@ -150,27 +92,22 @@
 	int i;
 	for(i=0;i<4;++i)
 		r[i] = v[i] - p*n[i];
->>>>>>> a9b5d0a5
 }
 
 typedef vec4 mat4x4[4];
 LINMATH_H_FUNC void mat4x4_identity(mat4x4 M)
 {
 	int i, j;
-	for(j=0; j<4; ++j) for(i=0; i<4; ++i) {
-		M[i][j] = i==j ? 1 : 0;
-	}
+	for(i=0; i<4; ++i)
+		for(j=0; j<4; ++j)
+			M[i][j] = i==j ? 1.f : 0.f;
 }
 LINMATH_H_FUNC void mat4x4_dup(mat4x4 M, mat4x4 N)
 {
 	int i, j;
-	for(j=0; j<4; ++j) {
-		for(i=0; i<4; ++i) {
+	for(i=0; i<4; ++i)
+		for(j=0; j<4; ++j)
 			M[i][j] = N[i][j];
-<<<<<<< HEAD
-		}
-	}
-=======
 }
 LINMATH_H_FUNC void mat4x4_row(vec4 r, mat4x4 M, int i)
 {
@@ -190,7 +127,6 @@
 	for(j=0; j<4; ++j)
 		for(i=0; i<4; ++i)
 			M[i][j] = N[j][i];
->>>>>>> a9b5d0a5
 }
 LINMATH_H_FUNC void mat4x4_add(mat4x4 M, mat4x4 a, mat4x4 b)
 {
@@ -212,33 +148,33 @@
 }
 LINMATH_H_FUNC void mat4x4_scale_aniso(mat4x4 M, mat4x4 a, float x, float y, float z)
 {
+	int i;
 	vec4_scale(M[0], a[0], x);
 	vec4_scale(M[1], a[1], y);
 	vec4_scale(M[2], a[2], z);
+	for(i = 0; i < 4; ++i) {
+		M[3][i] = a[3][i];
+	}
 }
 LINMATH_H_FUNC void mat4x4_mul(mat4x4 M, mat4x4 a, mat4x4 b)
 {
+	mat4x4 temp;
 	int k, r, c;
-	mat4x4 R;
-	for(r=0; r<4; ++r) for(c=0; c<4; ++c) {
-		R[c][r] = 0;
-		for(k=0; k<4; ++k) {
-			R[c][r] += a[k][r] * b[c][k];
-		}
-	}
-	memcpy(M, R, sizeof(R));
+	for(c=0; c<4; ++c) for(r=0; r<4; ++r) {
+		temp[c][r] = 0.f;
+		for(k=0; k<4; ++k)
+			temp[c][r] += a[k][r] * b[c][k];
+	}
+	mat4x4_dup(M, temp);
 }
 LINMATH_H_FUNC void mat4x4_mul_vec4(vec4 r, mat4x4 M, vec4 v)
 {
-	vec4 r_;
 	int i, j;
 	for(j=0; j<4; ++j) {
-		r_[j] = 0.;
-		for(i=0; i<4; ++i) {
-			r_[j] += M[i][j] * v[i];
-		}
-	}
-	memcpy(r, r_, sizeof(r_));
+		r[j] = 0.f;
+		for(i=0; i<4; ++i)
+			r[j] += M[i][j] * v[i];
+	}
 }
 LINMATH_H_FUNC void mat4x4_translate(mat4x4 T, float x, float y, float z)
 {
@@ -247,9 +183,6 @@
 	T[3][1] = y;
 	T[3][2] = z;
 }
-<<<<<<< HEAD
-static inline void mat4x4_from_vec3_mul_outer(mat4x4 M, vec3 a, vec3 b)
-=======
 LINMATH_H_FUNC void mat4x4_translate_in_place(mat4x4 M, float x, float y, float z)
 {
 	vec4 t = {x, y, z, 0};
@@ -261,12 +194,10 @@
 	}
 }
 LINMATH_H_FUNC void mat4x4_from_vec3_mul_outer(mat4x4 M, vec3 a, vec3 b)
->>>>>>> a9b5d0a5
 {
 	int i, j;
-	for(i=0; i<4; ++i) for(j=0; j<4; ++j) {
-		M[i][j] = i<3 && j<3 ? a[i] * b[j] : 0.;
-	}
+	for(i=0; i<4; ++i) for(j=0; j<4; ++j)
+		M[i][j] = i<3 && j<3 ? a[i] * b[j] : 0.f;
 }
 LINMATH_H_FUNC void mat4x4_rotate(mat4x4 R, mat4x4 M, float x, float y, float z, float angle)
 {
@@ -307,10 +238,10 @@
 	float s = sinf(angle);
 	float c = cosf(angle);
 	mat4x4 R = {
-		{1, 0, 0, 0},
-		{0, c, s, 0},
-		{0,-s, c, 0},
-		{0, 0, 0, 1}
+		{1.f, 0.f, 0.f, 0.f},
+		{0.f,   c,   s, 0.f},
+		{0.f,  -s,   c, 0.f},
+		{0.f, 0.f, 0.f, 1.f}
 	};
 	mat4x4_mul(Q, M, R);
 }
@@ -319,10 +250,10 @@
 	float s = sinf(angle);
 	float c = cosf(angle);
 	mat4x4 R = {
-		{ c, 0, s, 0},
-		{ 0, 1, 0, 0},
-		{-s, 0, c, 0},
-		{ 0, 0, 0, 1}
+		{   c, 0.f,   s, 0.f},
+		{ 0.f, 1.f, 0.f, 0.f},
+		{  -s, 0.f,   c, 0.f},
+		{ 0.f, 0.f, 0.f, 1.f}
 	};
 	mat4x4_mul(Q, M, R);
 }
@@ -331,63 +262,53 @@
 	float s = sinf(angle);
 	float c = cosf(angle);
 	mat4x4 R = {
-		{ c, s, 0, 0},
-		{-s, c, 0, 0},
-		{ 0, 0, 1, 0},
-		{ 0, 0, 0, 1}
+		{   c,   s, 0.f, 0.f},
+		{  -s,   c, 0.f, 0.f},
+		{ 0.f, 0.f, 1.f, 0.f},
+		{ 0.f, 0.f, 0.f, 1.f}
 	};
 	mat4x4_mul(Q, M, R);
 }
-<<<<<<< HEAD
-static inline void mat4x4_row(vec4 r, mat4x4 M, int i)
-{
-	int k;
-	for(k=0; k<4; ++k)
-		r[k] = M[k][i];
-}
-static inline void mat4x4_col(vec4 r, mat4x4 M, int i)
-{
-	int k;
-	for(k=0; k<4; ++k)
-		r[k] = M[i][k];
-}
-static inline void mat4x4_transpose(mat4x4 M, mat4x4 N)
-{
-	int i, j;
-	mat4x4 R;
-	for(j=0; j<4; ++j) {
-		for(i=0; i<4; ++i) {
-			R[i][j] = N[j][i];
-		}
-	}
-	memcpy(M, R, sizeof(R));
-}
-static inline void mat4x4_invert(mat4x4 T, mat4x4 M)
-=======
 LINMATH_H_FUNC void mat4x4_invert(mat4x4 T, mat4x4 M)
->>>>>>> a9b5d0a5
-{
-	mat4x4 R;
-	R[0][0] = M[1][1]*(M[2][2]*M[3][3] - M[2][3]*M[3][2]) - M[2][1]*(M[1][2]*M[3][3] - M[1][3]*M[3][2]) - M[3][1]*(M[1][3]*M[2][2] - M[1][2]*M[2][3]);
-	R[0][1] = M[0][1]*(M[2][3]*M[3][2] - M[2][2]*M[3][3]) - M[2][1]*(M[0][3]*M[3][2] - M[0][2]*M[3][3]) - M[3][1]*(M[0][2]*M[2][3] - M[0][3]*M[2][2]);
-	R[0][2] = M[0][1]*(M[1][2]*M[3][3] - M[1][3]*M[3][2]) - M[1][1]*(M[0][2]*M[3][3] - M[0][3]*M[3][2]) - M[3][1]*(M[0][3]*M[1][2] - M[0][2]*M[1][3]);
-	R[0][3] = M[0][1]*(M[1][3]*M[2][2] - M[1][2]*M[2][3]) - M[1][1]*(M[0][3]*M[2][2] - M[0][2]*M[2][3]) - M[2][1]*(M[0][2]*M[1][3] - M[0][3]*M[1][2]);
-
-	R[1][0] = M[1][0]*(M[2][3]*M[3][2] - M[2][2]*M[3][3]) - M[2][0]*(M[1][3]*M[3][2] - M[1][2]*M[3][3]) - M[3][0]*(M[1][2]*M[2][3] - M[1][3]*M[2][2]);
-	R[1][1] = M[0][0]*(M[2][2]*M[3][3] - M[2][3]*M[3][2]) - M[2][0]*(M[0][2]*M[3][3] - M[0][3]*M[3][2]) - M[3][0]*(M[0][3]*M[2][2] - M[0][2]*M[2][3]);
-	R[1][2] = M[0][0]*(M[1][3]*M[3][2] - M[1][2]*M[3][3]) - M[1][0]*(M[0][3]*M[3][2] - M[0][2]*M[3][3]) - M[3][0]*(M[0][2]*M[1][3] - M[0][3]*M[1][2]);
-	R[1][3] = M[0][0]*(M[1][2]*M[2][3] - M[1][3]*M[2][2]) - M[1][0]*(M[0][2]*M[2][3] - M[0][3]*M[2][2]) - M[2][0]*(M[0][3]*M[1][2] - M[0][2]*M[1][3]);
-
-	R[2][0]  = M[1][0]*(M[2][1]*M[3][3] - M[2][3]*M[3][1]) - M[2][0]*(M[1][1]*M[3][3] - M[1][3]*M[3][1]) - M[3][0]*(M[1][3]*M[2][1] - M[1][1]*M[2][3]);
-	R[2][1]  = M[0][0]*(M[2][3]*M[3][1] - M[2][1]*M[3][3]) - M[2][0]*(M[0][3]*M[3][1] - M[0][1]*M[3][3]) - M[3][0]*(M[0][1]*M[2][3] - M[0][3]*M[2][1]);
-	R[2][2] = M[0][0]*(M[1][1]*M[3][3] - M[1][3]*M[3][1]) - M[1][0]*(M[0][1]*M[3][3] - M[0][3]*M[3][1]) - M[3][0]*(M[0][3]*M[1][1] - M[0][1]*M[1][3]);
-	R[2][3] = M[0][0]*(M[1][3]*M[2][1] - M[1][1]*M[2][3]) - M[1][0]*(M[0][3]*M[2][1] - M[0][1]*M[2][3]) - M[2][0]*(M[0][1]*M[1][3] - M[0][3]*M[1][1]);
-
-	R[3][0] = M[1][0]*(M[2][2]*M[3][1] - M[2][1]*M[3][2]) - M[2][0]*(M[1][2]*M[3][1] - M[1][1]*M[3][2]) - M[3][0]*(M[1][1]*M[2][2] - M[1][2]*M[2][1]);
-	R[3][1] = M[0][0]*(M[2][1]*M[3][2] - M[2][2]*M[3][1]) - M[2][0]*(M[0][1]*M[3][2] - M[0][2]*M[3][1]) - M[3][0]*(M[0][2]*M[2][1] - M[0][1]*M[2][2]);
-	R[3][2] = M[0][0]*(M[1][2]*M[3][1] - M[1][1]*M[3][2]) - M[1][0]*(M[0][2]*M[3][1] - M[0][1]*M[3][2]) - M[3][0]*(M[0][1]*M[1][2] - M[0][2]*M[1][1]);
-	R[3][3] = M[0][0]*(M[1][1]*M[2][2] - M[1][2]*M[2][1]) - M[1][0]*(M[0][1]*M[2][2] - M[0][2]*M[2][1]) - M[2][0]*(M[0][2]*M[1][1] - M[0][1]*M[1][2]);
-	memcpy(T, R, 16*sizeof(float));
+{
+	float s[6];
+	float c[6];
+	s[0] = M[0][0]*M[1][1] - M[1][0]*M[0][1];
+	s[1] = M[0][0]*M[1][2] - M[1][0]*M[0][2];
+	s[2] = M[0][0]*M[1][3] - M[1][0]*M[0][3];
+	s[3] = M[0][1]*M[1][2] - M[1][1]*M[0][2];
+	s[4] = M[0][1]*M[1][3] - M[1][1]*M[0][3];
+	s[5] = M[0][2]*M[1][3] - M[1][2]*M[0][3];
+
+	c[0] = M[2][0]*M[3][1] - M[3][0]*M[2][1];
+	c[1] = M[2][0]*M[3][2] - M[3][0]*M[2][2];
+	c[2] = M[2][0]*M[3][3] - M[3][0]*M[2][3];
+	c[3] = M[2][1]*M[3][2] - M[3][1]*M[2][2];
+	c[4] = M[2][1]*M[3][3] - M[3][1]*M[2][3];
+	c[5] = M[2][2]*M[3][3] - M[3][2]*M[2][3];
+	
+	/* Assumes it is invertible */
+	float idet = 1.0f/( s[0]*c[5]-s[1]*c[4]+s[2]*c[3]+s[3]*c[2]-s[4]*c[1]+s[5]*c[0] );
+	
+	T[0][0] = ( M[1][1] * c[5] - M[1][2] * c[4] + M[1][3] * c[3]) * idet;
+	T[0][1] = (-M[0][1] * c[5] + M[0][2] * c[4] - M[0][3] * c[3]) * idet;
+	T[0][2] = ( M[3][1] * s[5] - M[3][2] * s[4] + M[3][3] * s[3]) * idet;
+	T[0][3] = (-M[2][1] * s[5] + M[2][2] * s[4] - M[2][3] * s[3]) * idet;
+
+	T[1][0] = (-M[1][0] * c[5] + M[1][2] * c[2] - M[1][3] * c[1]) * idet;
+	T[1][1] = ( M[0][0] * c[5] - M[0][2] * c[2] + M[0][3] * c[1]) * idet;
+	T[1][2] = (-M[3][0] * s[5] + M[3][2] * s[2] - M[3][3] * s[1]) * idet;
+	T[1][3] = ( M[2][0] * s[5] - M[2][2] * s[2] + M[2][3] * s[1]) * idet;
+
+	T[2][0] = ( M[1][0] * c[4] - M[1][1] * c[2] + M[1][3] * c[0]) * idet;
+	T[2][1] = (-M[0][0] * c[4] + M[0][1] * c[2] - M[0][3] * c[0]) * idet;
+	T[2][2] = ( M[3][0] * s[4] - M[3][1] * s[2] + M[3][3] * s[0]) * idet;
+	T[2][3] = (-M[2][0] * s[4] + M[2][1] * s[2] - M[2][3] * s[0]) * idet;
+
+	T[3][0] = (-M[1][0] * c[3] + M[1][1] * c[1] - M[1][2] * c[0]) * idet;
+	T[3][1] = ( M[0][0] * c[3] - M[0][1] * c[1] + M[0][2] * c[0]) * idet;
+	T[3][2] = (-M[3][0] * s[3] + M[3][1] * s[1] - M[3][2] * s[0]) * idet;
+	T[3][3] = ( M[2][0] * s[3] - M[2][1] * s[1] + M[2][2] * s[0]) * idet;
 }
 LINMATH_H_FUNC void mat4x4_orthonormalize(mat4x4 R, mat4x4 M)
 {
@@ -414,32 +335,28 @@
 
 LINMATH_H_FUNC void mat4x4_frustum(mat4x4 M, float l, float r, float b, float t, float n, float f)
 {
-	M[0][0] = 2.*n/(r-l);
-	M[0][1] = M[0][2] = M[0][3] = 0.;
+	M[0][0] = 2.f*n/(r-l);
+	M[0][1] = M[0][2] = M[0][3] = 0.f;
 	
 	M[1][1] = 2.*n/(t-b);
-	M[1][0] = M[1][2] = M[1][3] = 0.;
+	M[1][0] = M[1][2] = M[1][3] = 0.f;
 
 	M[2][0] = (r+l)/(r-l);
 	M[2][1] = (t+b)/(t-b);
 	M[2][2] = -(f+n)/(f-n);
-	M[2][3] = -1;
-	
-	M[3][2] = -2.*(f*n)/(f-n);
-	M[3][0] = M[3][1] = M[3][3] = 0.;
+	M[2][3] = -1.f;
+	
+	M[3][2] = -2.f*(f*n)/(f-n);
+	M[3][0] = M[3][1] = M[3][3] = 0.f;
 }
 LINMATH_H_FUNC void mat4x4_ortho(mat4x4 M, float l, float r, float b, float t, float n, float f)
 {
-	M[0][0] = 2./(r-l);
-	M[0][1] = M[0][2] = M[0][3] = 0.;
-
-	M[1][1] = 2./(t-b);
-	M[1][0] = M[1][2] = M[1][3] = 0.;
-
-<<<<<<< HEAD
-	M[2][2] = -2./(f-n);
-	M[2][0] = M[2][1] = M[2][3] = 0.;
-=======
+	M[0][0] = 2.f/(r-l);
+	M[0][1] = M[0][2] = M[0][3] = 0.f;
+
+	M[1][1] = 2.f/(t-b);
+	M[1][0] = M[1][2] = M[1][3] = 0.f;
+
 	M[2][2] = -2.f/(f-n);
 	M[2][0] = M[2][1] = M[2][3] = 0.f;
 	
@@ -485,19 +402,42 @@
 	vec3 f;
 	vec3_sub(f, center, eye);	
 	vec3_norm(f, f);	
->>>>>>> a9b5d0a5
-	
-	M[3][0] = (r+l)/(r-l);
-	M[3][1] = (t+b)/(t-b);
-	M[3][2] = (f+n)/(f-n);
-	M[3][3] = 1.;
+	
+	vec3 s;
+	vec3_mul_cross(s, f, up);
+	vec3_norm(s, s);
+
+	vec3 t;
+	vec3_mul_cross(t, s, f);
+
+	m[0][0] =  s[0];
+	m[0][1] =  t[0];
+	m[0][2] = -f[0];
+	m[0][3] =   0.f;
+
+	m[1][0] =  s[1];
+	m[1][1] =  t[1];
+	m[1][2] = -f[1];
+	m[1][3] =   0.f;
+
+	m[2][0] =  s[2];
+	m[2][1] =  t[2];
+	m[2][2] = -f[2];
+	m[2][3] =   0.f;
+
+	m[3][0] =  0.f;
+	m[3][1] =  0.f;
+	m[3][2] =  0.f;
+	m[3][3] =  1.f;
+
+	mat4x4_translate_in_place(m, -eye[0], -eye[1], -eye[2]);
 }
 
 typedef float quat[4];
 LINMATH_H_FUNC void quat_identity(quat q)
 {
-	q[0] = q[1] = q[2] = 0.;
-	q[3] = 1.;
+	q[0] = q[1] = q[2] = 0.f;
+	q[3] = 1.f;
 }
 LINMATH_H_FUNC void quat_add(quat r, quat a, quat b)
 {
@@ -529,7 +469,7 @@
 }
 LINMATH_H_FUNC float quat_inner_product(quat a, quat b)
 {
-	float p = 0.;
+	float p = 0.f;
 	int i;
 	for(i=0; i<4; ++i)
 		p += b[i]*a[i];
@@ -542,10 +482,6 @@
 		r[i] = -q[i];
 	r[3] = q[3];
 }
-<<<<<<< HEAD
-static inline void quat_norm(quat r, quat v) { vec4_norm(r, v); }
-static inline void quat_mul_vec3(vec3 r, quat q, vec3 v)
-=======
 LINMATH_H_FUNC void quat_rotate(quat r, float angle, vec3 axis) {
 	vec3 v;
 	vec3_scale(v, axis, sinf(angle / 2));
@@ -556,16 +492,24 @@
 }
 #define quat_norm vec4_norm
 LINMATH_H_FUNC void quat_mul_vec3(vec3 r, quat q, vec3 v)
->>>>>>> a9b5d0a5
-{
-	quat q_;
-	quat v_ = {v[0], v[1], v[2], 0.};
-
-	quat_conj(q_, q);
-	quat_norm(q_, q_);
-	quat_mul(q_, v_, q_);
-	quat_mul(q_, q, q_);
-	memcpy(r, q_, 3*sizeof(float));
+{
+/*
+ * Method by Fabian 'ryg' Giessen (of Farbrausch)
+t = 2 * cross(q.xyz, v)
+v' = v + q.w * t + cross(q.xyz, t)
+ */
+	vec3 t;
+	vec3 q_xyz = {q[0], q[1], q[2]};
+	vec3 u = {q[0], q[1], q[2]};
+
+	vec3_mul_cross(t, q_xyz, v);
+	vec3_scale(t, t, 2);
+
+	vec3_mul_cross(u, q_xyz, t);
+	vec3_scale(t, t, q[3]);
+
+	vec3_add(r, v, t);
+	vec3_add(r, r, u);
 }
 LINMATH_H_FUNC void mat4x4_from_quat(mat4x4 M, quat q)
 {
@@ -579,40 +523,38 @@
 	float d2 = d*d;
 	
 	M[0][0] = a2 + b2 - c2 - d2;
-	M[0][1] = 2*(b*c + a*d);
-	M[0][2] = 2*(b*d - a*c);
-	M[0][3] = 0.;
+	M[0][1] = 2.f*(b*c + a*d);
+	M[0][2] = 2.f*(b*d - a*c);
+	M[0][3] = 0.f;
 
 	M[1][0] = 2*(b*c - a*d);
 	M[1][1] = a2 - b2 + c2 - d2;
-	M[1][2] = 2*(c*d + a*b);
-	M[1][3] = 0.;
-
-	M[2][0] = 2*(b*d + a*c);
-	M[2][1] = 2*(c*d - a*b);
+	M[1][2] = 2.f*(c*d + a*b);
+	M[1][3] = 0.f;
+
+	M[2][0] = 2.f*(b*d + a*c);
+	M[2][1] = 2.f*(c*d - a*b);
 	M[2][2] = a2 - b2 - c2 + d2;
-	M[2][3] = 0.;
-
-	M[3][0] = M[3][1] = M[3][2] = 0.;
-	M[3][3] = 1.;
-}
-<<<<<<< HEAD
-static inline void mat4x4_mul_quat(mat4x4 R, mat4x4 M, quat q)
-=======
+	M[2][3] = 0.f;
+
+	M[3][0] = M[3][1] = M[3][2] = 0.f;
+	M[3][3] = 1.f;
+}
 
 LINMATH_H_FUNC void mat4x4o_mul_quat(mat4x4 R, mat4x4 M, quat q)
->>>>>>> a9b5d0a5
-{
-	quat_mul_vec3(R[0], M[0], q);
-	quat_mul_vec3(R[1], M[1], q);
-	quat_mul_vec3(R[2], M[2], q);
-
-	R[3][0] = R[3][1] = R[3][2] = 0.;
-	R[3][3] = 1.;
+{
+/*  XXX: The way this is written only works for othogonal matrices. */
+/* TODO: Take care of non-orthogonal case. */
+	quat_mul_vec3(R[0], q, M[0]);
+	quat_mul_vec3(R[1], q, M[1]);
+	quat_mul_vec3(R[2], q, M[2]);
+
+	R[3][0] = R[3][1] = R[3][2] = 0.f;
+	R[3][3] = 1.f;
 }
 LINMATH_H_FUNC void quat_from_mat4x4(quat q, mat4x4 M)
 {
-	float r=0.;
+	float r=0.f;
 	int i;
 
 	int perm[] = { 0, 1, 2, 0, 1 };
@@ -626,15 +568,21 @@
 		p = &perm[i];
 	}
 
-	r = sqrtf(1. + M[p[0]][p[0]] - M[p[1]][p[1]] - M[p[2]][p[2]] );
-
-	q[0] = r/2.;
-	q[1] = (M[p[0]][p[1]] - M[p[1]][p[0]])/(2.*r);
-	q[2] = (M[p[2]][p[0]] - M[p[0]][p[2]])/(2.*r);
-	q[3] = (M[p[2]][p[1]] - M[p[1]][p[2]])/(2.*r);
-}
-
-static inline void mat4x4_arcball(mat4x4 R, mat4x4 M, vec2 _a, vec2 _b, float s)
+	r = sqrtf(1.f + M[p[0]][p[0]] - M[p[1]][p[1]] - M[p[2]][p[2]] );
+
+	if(r < 1e-6) {
+		q[0] = 1.f;
+		q[1] = q[2] = q[3] = 0.f;
+		return;
+	}
+
+	q[0] = r/2.f;
+	q[1] = (M[p[0]][p[1]] - M[p[1]][p[0]])/(2.f*r);
+	q[2] = (M[p[2]][p[0]] - M[p[0]][p[2]])/(2.f*r);
+	q[3] = (M[p[2]][p[1]] - M[p[1]][p[2]])/(2.f*r);
+}
+
+LINMATH_H_FUNC mat4x4_arcball(mat4x4 R, mat4x4 M, vec2 _a, vec2 _b, float s)
 {
 	vec2 a; memcpy(a, _a, sizeof(a));
 	vec2 b; memcpy(b, _b, sizeof(b));
@@ -663,5 +611,4 @@
 	float const angle = acos(vec3_mul_inner(a_, b_)) * s;
 	mat4x4_rotate(R, M, c_[0], c_[1], c_[2], angle);
 }
-
 #endif